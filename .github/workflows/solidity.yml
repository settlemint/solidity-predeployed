name: Solidity

on:
  pull_request:
    branches:
      - main
  push:
    branches:
      - main
    tags:
      - "v*"

concurrency:
  group: ${{ github.workflow }}-${{ github.ref }}
  cancel-in-progress: true

permissions:
  actions: write
  checks: write
  contents: write
  deployments: write
  id-token: write
  issues: write
  discussions: write
  packages: write
  pages: write
  pull-requests: write
  repository-projects: write
  security-events: write
  statuses: write

jobs:
  codescanning:
    name: Code Scanning
    #runs-on: ubuntu-latest
    runs-on: namespace-profile-btp-scs
    steps:
      - name: Checkout
        uses: actions/checkout@v4
        with:
          submodules: recursive

      - name: Install canvas dependencies
        run: |
          sudo apt-get update
          sudo apt-get install -y build-essential libcairo2-dev libpango1.0-dev libjpeg-dev libgif-dev librsvg2-dev

      - uses: crytic/slither-action@v0.4.0
        id: slither
        with:
          sarif: slither.sarif
          slither-args: --filter-paths "lib/" --filter-paths "node_modules/"
          solc-version: ${{ vars.SOL_VERSION || '0.8.27' }}
          fail-on: none

      - name: Upload findings to GitHub Advanced Security Dashboard
        uses: github/codeql-action/upload-sarif@v3
        with:
          sarif_file: ${{ steps.slither.outputs.sarif }}
        if: always()

  test:
    services:
      foundry:
        image: ghcr.io/settlemint/btp-anvil-test-node:latest
        ports:
          - '8545:8545'
    name: Build Set
    #runs-on: ubuntu-latest
    runs-on: namespace-profile-btp-scs
    steps:
      - name: Setup 1Password
        uses: 1password/load-secrets-action/configure@v2
        with:
          service-account-token: ${{ secrets.OP_SERVICE_ACCOUNT_TOKEN }}

      - name: Load secrets
        uses: 1password/load-secrets-action@v2
        env:
          NPM_TOKEN: op://platform/npmjs/credential
          PAT_TOKEN: op://platform/github-commit-pat/credential

      - name: Checkout
        uses: namespacelabs/nscloud-checkout-action@v5
        with:
<<<<<<< HEAD
          submodules: recursive
=======
          token: ${{ env.PAT_TOKEN }}
>>>>>>> aedf2e89

      - name: Setup caches
        uses: namespacelabs/nscloud-cache-action@v1
        with:
          path: |
            ./node_modules
            ~/.npm
            ~/.bun/install/cache

      - name: Install Foundry
        uses: foundry-rs/foundry-toolchain@v1
        with:
          version: nightly

      - uses: actions/setup-node@v4
        with:
          node-version: 22

      - uses: oven-sh/setup-bun@v2

      - name: Install Node dependencies
        run: bun install

      - name: Run Forge build
        run: |
          forge --version
          forge build --sizes

      - name: Run Hardhat build
        run: |
          npx hardhat compile

      - name: Run Forge tests
        run: |
          forge test -vvv

      - name: Run Hardhat test
        run: |
          npx hardhat test

      - name: Setup LCOV
        if: github.ref_name != 'main'
        uses: hrishikesh-kadam/setup-lcov@v1

      - name: Run Forge Coverage
        if: github.ref_name != 'main'
        run: |
          forge coverage --report lcov --report summary
        id: coverage

      - name: Deploy to the local node
        run: |
          npx hardhat ignition deploy --network localhost ignition/modules/main.ts

      - name: Install YQ
        uses: alexellis/arkade-get@master
        with:
          print-summary: false
          yq: latest

      - name: Build the subgraph
        run: |
          if [ ! -d "subgraph" ] || [ -z "$(ls -A subgraph)" ]; then
            echo "Subgraph directory is missing or empty"
            exit 0
          fi
          if [ -f "subgraph/subgraph.config.json" ]; then
            npx graph-compiler --config subgraph/subgraph.config.json --include node_modules/@openzeppelin/subgraphs/src/datasources subgraph/datasources --export-schema --export-subgraph
            yq -i e '.specVersion = "1.2.0"' generated/scs.subgraph.yaml
            yq -i e '.features = ["nonFatalErrors", "fullTextSearch", "ipfsOnEthereumContracts"]' generated/scs.subgraph.yaml
            yq -i e '.dataSources[].mapping.apiVersion = "0.0.7"' generated/scs.subgraph.yaml
            yq -i e '.dataSources[].network = "localhost"' generated/scs.subgraph.yaml
            yq -i e '.templates[].mapping.apiVersion = "0.0.7"' generated/scs.subgraph.yaml
            yq -i e '.templates[].network = "localhost"' generated/scs.subgraph.yaml
            npx graph codegen generated/scs.subgraph.yaml
            npx graph build --ipfs=https://ipfs.network.thegraph.com generated/scs.subgraph.yaml | tee build_output.txt
          else
            cd subgraph
            npx graph codegen subgraph.yaml
            npx graph build --ipfs=https://ipfs.network.thegraph.com subgraph.yaml | tee build_output.txt

            cat build_output.txt

            # Extract and process IPFS hashes from the file
            ipfs_hashes=$(grep -oP 'Qm[a-zA-Z0-9]{44}' build_output.txt)

            echo "IPFS hashes: $ipfs_hashes"

            # Write IPFS hashes to a file
            echo "$ipfs_hashes" | sed 's/^/"/;s/$/"/' | paste -sd ',' > ipfs_hashes.txt
          fi


      - name: Report code coverage
        if: github.event_name == 'pull_request'
        uses: zgosalvez/github-actions-report-lcov@4.1.20
        continue-on-error: true
        with:
          coverage-files: lcov.info
          github-token: ${{ secrets.GITHUB_TOKEN }}
          update-comment: true

      - name: Inject slug/short variables
        uses: rlespinasse/github-slug-action@v5

      - name: Package version
        id: package-version
        run: |
          OLD_VERSION=$(jq -r '.version' package.json)
          echo "Old version: $OLD_VERSION"
          if [[ $GITHUB_REF_SLUG =~ ^v?[0-9]+\.[0-9]+\.[0-9]+$ ]]; then
            VERSION=$(echo $GITHUB_REF_SLUG | sed 's/^v//')
            echo "TAG=latest" >> $GITHUB_ENV
          elif [[ $GITHUB_REF_NAME == "main" ]]; then
            VERSION="${OLD_VERSION}-main$(echo $GITHUB_SHA_SHORT | sed 's/^v//')"
            echo "TAG=main" >> $GITHUB_ENV
          else
            VERSION="${OLD_VERSION}-pr$(echo $GITHUB_SHA_SHORT | sed 's/^v//')"
            echo "TAG=pr" >> $GITHUB_ENV
          fi
          echo "VERSION=$VERSION" >> $GITHUB_ENV
          echo "Updating version to $VERSION"
          jq --arg version "$VERSION" '.version = $version' package.json > package.json.tmp && mv package.json.tmp package.json

          echo "Updated version to $VERSION"

      - name: Install zsh
        run: |
          sudo apt-get update
          sudo apt-get install -y zsh

      - name: Verify zsh installation
        run: |
          zsh --version
          which zsh

      - name: Generate README.md
        if: github.repository == 'settlemint/solidity-predeployed'
        run: |
          rm -Rf README.md
          cp .github/BASE.md README.md
          ./genesis-output
          echo "" >> README.md
          echo "\`\`\`json" >> README.md
          cat all_allocations.json >> README.md
          echo "\`\`\`" >> README.md
          cat all_allocations.json

      - name: Add IPFS hashes to README if exists
        run: |
          if [ -f ipfs_hashes.txt ]; then
            echo "" >> README.md
            echo "## IPFS Hashes" >> README.md
            echo "\`\`\`" >> README.md
            cat ipfs_hashes.txt >> README.md
            echo "\`\`\`" >> README.md
          fi

      - uses: JS-DevTools/npm-publish@v3
        with:
          token: ${{ env.NPM_TOKEN }}
          package: ./package.json
          access: public
          provenance: false
          strategy: all
          tag: ${{ env.TAG }}

      - name: Create or update a comment
        if: ${{ github.event_name == 'pull_request' }}
        uses: taoliujun/action-unique-comment@v1
        with:
            uniqueIdentifier: ${{ github.workflow }}
            body: |
                # 📦 Packages
                | Package | Install |
                | ------- | -------------------- |
                | React | `bun add @${{ github.repository_owner }}/${{ github.repository }}@${{ env.VERSION }}` |

      - uses: stefanzweifel/git-auto-commit-action@v5
        if: env.TAG == 'latest' && github.repository != 'settlemint/solidity-predeployed'
        with:
          commit_message: "chore: update package versions [skip ci]"
          branch: main
          file_pattern: 'package.json README.md'

      - uses: stefanzweifel/git-auto-commit-action@v5
        if: env.TAG == 'latest' && github.repository == 'settlemint/solidity-predeployed'
        with:
          commit_message: "chore: update package versions [skip ci]"
          branch: main
          file_pattern: 'package.json README.md all_allocations.json'

      - name: Set up QEMU
        uses: docker/setup-qemu-action@v3

      - name: Set up Docker Buildx
        uses: docker/setup-buildx-action@v3

      - name: Install Cosign
        uses: sigstore/cosign-installer@v3

      - name: Login to GitHub Container Registry
        uses: docker/login-action@v3
        with:
          registry: ghcr.io
          username: ${{ github.repository_owner }}
          password: ${{ secrets.GITHUB_TOKEN }}

      - name: Docker meta
        id: docker_meta
        uses: docker/metadata-action@v5
        with:
          images: |
            ghcr.io/${{ github.repository }}
          tags: |
            type=schedule
            type=ref,event=branch
            type=ref,event=pr
            type=semver,pattern={{version}}
            type=semver,pattern={{major}}.{{minor}}
            type=semver,pattern={{major}}
            type=sha

      - name: Build and push
        uses: docker/build-push-action@v6
        id: build-and-push
        with:
          platforms: linux/amd64,linux/arm64
          provenance: true
          sbom: true
          push: true
          load: false
          tags: ${{ steps.docker_meta.outputs.tags }}
          labels: ${{ steps.docker_meta.outputs.labels }}
          no-cache: true


      - name: Sign the images with GitHub OIDC Token
        env:
          DIGEST: ${{ steps.build-and-push.outputs.digest }}
          TAGS: ${{ steps.docker_meta.outputs.tags }}
        run: |
          images=""
          for tag in ${TAGS}; do
            images+="${tag}@${DIGEST} "
          done
          cosign sign --yes ${images}<|MERGE_RESOLUTION|>--- conflicted
+++ resolved
@@ -83,11 +83,7 @@
       - name: Checkout
         uses: namespacelabs/nscloud-checkout-action@v5
         with:
-<<<<<<< HEAD
-          submodules: recursive
-=======
           token: ${{ env.PAT_TOKEN }}
->>>>>>> aedf2e89
 
       - name: Setup caches
         uses: namespacelabs/nscloud-cache-action@v1
